--- conflicted
+++ resolved
@@ -3,17 +3,6 @@
   User
 }
 
-<<<<<<< HEAD
-directive @auth1(r: Role = User) on FIELD_DEFINITION
-directive @auth2(r: Role = User, b: Role = User) on FIELD_DEFINITION
-directive @auth3(r: Role = User, b: Role = User) on FIELD_DEFINITION
-
-type Product @auth1 {
-  id: ID!
-  price: Float! @search @auth1(r: Admin) @auth2(r: User, b: Admin)
-  name: String! @auth1(r: Admin) @search @auth2 @auth3 @dgraph(pred: "p")
-  name2: String! @auth1(r: Admin) @search @auth2 @dgraph(pred: "p") @auth3
-=======
 directive @unkown1(r: Role = User) on OBJECT | FIELD_DEFINITION
 directive @unkown2(r: Role = User, b: Role = User) on FIELD_DEFINITION
 directive @unkown3(r: Role = User, b: Role = User) on FIELD_DEFINITION
@@ -23,5 +12,4 @@
   price: Float! @search @unkown1(r: Admin) @unkown2(r: User, b: Admin)
   name: String! @unkown1(r: Admin) @search @unkown2 @unkown3 @dgraph(pred: "p")
   name2: String! @unkown1(r: Admin) @search @unkown2 @dgraph(pred: "p") @unkown3
->>>>>>> 28d36491
 }